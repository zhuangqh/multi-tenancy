--- conflicted
+++ resolved
@@ -66,13 +66,9 @@
 	}
 }
 
-<<<<<<< HEAD
 // nameAndFootnotes returns the text to print to describe the namespace, in the form of the
 // namespace's name along with references to any footnotes. Example: default (1)
-func nameAndFootnotes(hier *tenancy.HierarchyConfiguration) string {
-=======
 func nameAndFootnotes(hier *api.HierarchyConfiguration) string {
->>>>>>> 9d27b465
 	notes := []int{}
 	for _, cond := range hier.Status.Conditions {
 		txt := (string)(cond.Code) + ": " + cond.Msg
